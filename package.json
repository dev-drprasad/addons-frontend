--- conflicted
+++ resolved
@@ -162,13 +162,8 @@
     "common-tags": "1.4.0",
     "config": "1.24.0",
     "deep-eql": "2.0.1",
-<<<<<<< HEAD
-    "dompurify": "0.8.4",
+    "dompurify": "0.8.5",
     "es6-error": "4.0.2",
-=======
-    "dompurify": "0.8.5",
-    "es6-error": "4.0.1",
->>>>>>> a49ce28e
     "express": "4.14.0",
     "extract-text-webpack-plugin": "1.0.1",
     "helmet": "3.4.0",
