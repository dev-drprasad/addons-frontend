--- conflicted
+++ resolved
@@ -259,13 +259,8 @@
     "svg-url-loader": "1.1.0",
     "tosource": "1.0.0",
     "webpack": "1.14.0",
-<<<<<<< HEAD
-    "webpack-dev-middleware": "1.9.0",
+    "webpack-dev-middleware": "1.10.0",
     "webpack-dev-server": "2.3.0",
-=======
-    "webpack-dev-middleware": "1.10.0",
-    "webpack-dev-server": "1.16.2",
->>>>>>> 837ffa3c
     "webpack-hot-middleware": "2.15.0"
   }
 }