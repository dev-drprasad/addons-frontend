--- conflicted
+++ resolved
@@ -222,13 +222,8 @@
     "eslint-plugin-import": "2.2.0",
     "eslint-plugin-jsx-a11y": "2.2.3",
     "eslint-plugin-react": "6.8.0",
-<<<<<<< HEAD
     "fetch-mock": "5.9.3",
-    "file-loader": "0.9.0",
-=======
-    "fetch-mock": "5.8.1",
     "file-loader": "0.10.0",
->>>>>>> ccecaaf7
     "glob": "7.1.1",
     "json-loader": "0.5.4",
     "karma": "1.4.0",
