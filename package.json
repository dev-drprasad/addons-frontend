{
  "name": "mozilla-addons-frontend",
  "version": "0.0.1",
  "description": "Universal front-end projects to complement addons-server.",
  "main": "index.js",
  "private": true,
  "engines": {
    "node": ">=6 <=8"
  },
  "scripts": {
    "build": "bin/build-checks.js && better-npm-run build",
    "build-locales": "bin/build-locales",
    "extract-locales": "better-npm-run extract-locales",
    "clean": "rimraf './dist/*!(.gitkeep)' './webpack-assets.json' './src/locale/**(!.gitkeep)'",
    "amo": "better-npm-run amo",
    "amo:dev": "better-npm-run amo:dev",
    "amo:no-proxy": "better-npm-run amo:no-proxy",
    "amo:stage": "better-npm-run amo:stage",
    "nsp-check": "nsp check",
    "disco": "better-npm-run disco",
    "eslint": "eslint .",
    "flow": "flow",
    "flow:check": "flow check",
    "flow:dev": "flow stop; flow start; chokidar .flowconfig flow/ src/ tests/ -i flow/logs/flow.log -c 'flow status' --initial",
    "stylelint": "stylelint --syntax scss **/*.scss",
    "lint": "npm run eslint && npm run stylelint",
    "start": "npm run version-check && better-npm-run node bin/server.js",
    "start-func-test-server": "better-npm-run node bin/start-func-test-server.js",
    "test-ci": "bin/config-check.js && better-npm-run test-ci && codecov",
    "test": "bin/config-check.js && better-npm-run jest --watch",
    "test-coverage": "bin/config-check.js && better-npm-run jest --coverage --watch",
    "test-coverage-once": "bin/config-check.js && better-npm-run jest --coverage",
    "test-once": "bin/config-check.js && better-npm-run jest && npm run lint",
    "version-check": "bin/version-check.js",
    "webpack-dev-server": "npm run build-locales && better-npm-run webpack-dev-server",
    "snyk-protect": "snyk protect"
  },
  "betterScripts": {
    "build": {
      "command": "npm run clean && npm run version-check && npm run build-locales && webpack --bail --verbose --display-error-details --progress --colors --config webpack.prod.config.babel.js",
      "env": {
        "NODE_ICU_DATA": "./node_modules/full-icu",
        "NODE_PATH": "./:./src"
      }
    },
    "amo": {
      "command": "better-npm-run start-dev-proxy",
      "env": {
        "NODE_APP_INSTANCE": "amo"
      }
    },
    "amo:dev": {
      "command": "better-npm-run start-dev-proxy",
      "env": {
        "AMO_CDN": "https://addons-dev-cdn.allizom.org",
        "PROXY_API_HOST": "https://addons-dev.allizom.org",
        "FXA_CONFIG": "local",
        "CSP": false,
        "NODE_APP_INSTANCE": "amo"
      }
    },
    "amo:no-proxy": {
      "command": "better-npm-run start-dev",
      "env": {
        "NODE_APP_INSTANCE": "amo",
        "PROXY_ENABLED": "false"
      }
    },
    "amo:stage": {
      "command": "better-npm-run start-dev-proxy",
      "env": {
        "AMO_CDN": "https://addons-stage-cdn.allizom.org",
        "PROXY_API_HOST": "https://addons.allizom.org",
        "FXA_CONFIG": "local",
        "CSP": false,
        "NODE_APP_INSTANCE": "amo"
      }
    },
    "disco": {
      "command": "better-npm-run start-dev",
      "env": {
        "NODE_APP_INSTANCE": "disco"
      }
    },
    "extract-locales": {
      "command": "webpack --verbose --bail --display-error-details --progress --colors --config webpack.l10n.config.babel.js",
      "env": {
        "NODE_ENV": "production",
        "NODE_ICU_DATA": "./node_modules/full-icu",
        "NODE_PATH": "./:./src"
      }
    },
    "start-dev": {
      "command": "npm run clean && concurrently --kill-others 'npm run webpack-dev-server' 'node bin/server.js | bunyan'",
      "env": {
        "ENABLE_PIPING": "true",
        "NODE_ENV": "development",
        "NODE_ICU_DATA": "./node_modules/full-icu",
        "NODE_PATH": "./:./src"
      }
    },
    "start-dev-proxy": {
      "command": "npm run clean && concurrently --kill-others 'npm run webpack-dev-server' 'node bin/server.js | bunyan' 'node bin/proxy.js | bunyan'",
      "env": {
        "ENABLE_PIPING": "true",
        "NODE_ENV": "development",
        "NODE_ICU_DATA": "./node_modules/full-icu",
        "NODE_PATH": "./:./src",
        "SERVER_PORT": "3333"
      }
    },
    "node": {
      "command": "node",
      "env": {
        "NODE_ICU_DATA": "./node_modules/full-icu",
        "NODE_PATH": "./:./src"
      }
    },
    "jest": {
      "command": "jest",
      "env": {
        "NODE_ICU_DATA": "./node_modules/full-icu"
      }
    },
    "test-ci": {
      "command": "npm run version-check && npm run flow:check && bin/config-check.js && better-npm-run jest --color=false --coverage",
      "env": {
        "NODE_ICU_DATA": "./node_modules/full-icu",
        "NODE_PATH": "./:./src",
        "NODE_ENV": "test"
      }
    },
    "webpack-dev-server": {
      "command": "node bin/webpack-dev-server.js",
      "env": {
        "NODE_ENV": "development",
        "NODE_ICU_DATA": "./node_modules/full-icu",
        "NODE_PATH": "./:./src"
      }
    }
  },
  "repository": {
    "type": "git",
    "url": "git+https://github.com/mozillla/addons-frontend.git"
  },
  "author": "Mozilla Add-ons Team",
  "license": "MPL-2.0",
  "bugs": {
    "url": "https://github.com/mozillla/addons-frontend/issues"
  },
  "homepage": "https://github.com/mozillla/addons-frontend#readme",
  "dependencies": {
    "babel-polyfill": "6.26.0",
    "base62": "1.2.8",
    "base64url": "2.0.0",
    "better-npm-run": "0.1.0",
    "bunyan": "1.8.12",
    "classnames": "2.2.5",
    "common-tags": "1.7.2",
    "config": "1.30.0",
    "deepcopy": "0.6.3",
    "deep-eql": "3.0.1",
    "dompurify": "1.0.2",
    "es6-error": "4.1.0",
    "express": "4.16.2",
    "extract-text-webpack-plugin": "3.0.2",
    "fastclick": "1.0.6",
    "full-icu": "1.2.1",
    "helmet": "3.12.0",
    "hot-shots": "5.3.0",
    "html-entities": "1.2.1",
    "humps": "2.0.1",
    "invariant": "2.2.4",
    "isomorphic-fetch": "2.2.1",
    "jed": "1.1.1",
    "join-url": "2.0.0",
    "jsdom": "11.7.0",
    "knuth-shuffle": "1.0.8",
    "localforage": "1.7.1",
    "lodash.debounce": "4.0.8",
    "moment": "2.22.0",
    "mozilla-version-comparator": "1.0.2",
    "normalize.css": "8.0.0",
    "normalizr": "3.2.2",
    "prop-types": "15.6.1",
    "raf": "3.4.0",
<<<<<<< HEAD
    "raven": "2.4.2",
    "raven-js": "3.24.1",
=======
    "raven": "2.5.0",
    "raven-js": "3.24.0",
>>>>>>> 80f7a270
    "rc-tooltip": "3.7.0",
    "react": "16.3.1",
    "react-autosuggest": "9.3.4",
    "react-cookie": "1.0.5",
    "react-dom": "16.3.1",
    "react-helmet": "5.2.0",
    "react-nested-status": "0.2.1",
    "react-onclickoutside": "6.7.1",
    "react-photoswipe": "1.3.0",
    "react-redux": "5.0.7",
    "react-router": "3.2.0",
    "react-router-redux": "4.0.8",
    "react-router-scroll": "0.4.4",
    "react-super-responsive-table": "4.2.2",
    "react-textarea-autosize": "6.1.0",
    "react-transition-group": "1.2.0",
    "redux": "3.7.2",
    "redux-logger": "3.0.6",
    "redux-saga": "0.16.0",
    "response-time": "2.3.2",
    "serialize-javascript": "1.4.0",
    "stylefmt": "6.0.0",
    "ua-parser-js": "0.7.17",
    "url": "0.11.0",
    "url-loader": "1.0.1",
    "utf8": "3.0.0",
    "webpack-isomorphic-tools": "3.0.5"
  },
  "devDependencies": {
    "autoprefixer": "^8.0.0",
    "babel-core": "^6.24.1",
    "babel-eslint": "^8.2.1",
    "babel-gettext-extractor": "git+https://github.com/muffinresearch/babel-gettext-extractor.git#0d39d3882bc846e7dcb6c9ff6463896c96920ce6",
    "babel-jest": "^22.4.1",
    "babel-loader": "^7.0.0",
    "babel-plugin-react-transform": "^3.0.0",
    "babel-plugin-transform-class-properties": "^6.24.1",
    "babel-plugin-transform-decorators-legacy": "^1.3.4",
    "babel-plugin-transform-flow-strip-types": "^6.22.0",
    "babel-plugin-transform-object-rest-spread": "^6.20.2",
    "babel-preset-es2015": "^6.24.1",
    "babel-preset-react": "^6.24.1",
    "babel-preset-stage-2": "^6.24.1",
    "babel-register": "^6.24.1",
    "bundle-loader": "^0.5.5",
    "chalk": "^2.0.1",
    "cheerio": "^1.0.0-rc.2",
    "chokidar-cli": "^1.2.0",
    "circular-dependency-plugin": "^4.2.1",
    "codecov": "^3.0.0",
    "concurrently": "^3.4.0",
    "content-security-policy-parser": "^0.1.0",
    "cookie": "^0.3.1",
    "css-loader": "^0.28.3",
    "enzyme": "^3.2.0",
    "enzyme-adapter-react-16": "^1.1.0",
    "eslint": "^4.15.0",
    "eslint-config-amo": "^1.7.0",
    "eslint-plugin-promise": "^3.5.0",
    "file-loader": "^1.1.11",
    "flow-bin": "^0.60.1",
    "glob": "^7.1.1",
    "http-proxy": "^1.16.2",
    "intl": "^1.2.5",
    "intl-locales-supported": "^1.0.0",
    "jest": "^22.1.4",
    "jest-enzyme": "^6.0.0",
    "json-loader": "^0.5.4",
    "mock-express-request": "^0.2.0",
    "mock-express-response": "^0.2.0",
    "node-sass": "^4.5.2",
    "nsp": "^3.0.0",
    "object.values": "^1.0.4",
    "photon-colors": "^3.0.1",
    "piping": "^1.0.0-rc.4",
    "po2json": "^0.4.5",
    "postcss-loader": "2.1.3",
    "potools": "^0.2.0",
    "react-hot-loader": "^4.0.0",
    "react-test-renderer": "^16.1.1",
    "react-transform-hmr": "^1.0.4",
    "redux-devtools": "^3.4.1",
    "redux-saga-tester": "^1.0.372",
    "require-uncached": "^1.0.3",
    "rimraf": "^2.6.1",
    "sass-loader": "^6.0.3",
    "semver": "^5.3.0",
    "shelljs": "^0.8.0",
    "sinon": "^5.0.0",
    "snyk": "^1.69.7",
    "style-loader": "^0.20.1",
    "stylelint": "^9.1.1",
    "stylelint-config-standard": "^18.2.0",
    "stylelint-config-suitcss": "^14.0.0",
    "supertest": "^3.0.0",
    "svg-url-loader": "^2.0.2",
    "tmp": "^0.0.33",
    "tosource": "^1.0.0",
    "webpack": "^3.1.0",
    "webpack-dev-middleware": "^1.10.2",
    "webpack-dev-server": "^3.1.1",
    "webpack-hot-middleware": "^2.18.0",
    "webpack-subresource-integrity": "^1.0.0-rc.1"
  },
  "snyk": true
}<|MERGE_RESOLUTION|>--- conflicted
+++ resolved
@@ -184,13 +184,8 @@
     "normalizr": "3.2.2",
     "prop-types": "15.6.1",
     "raf": "3.4.0",
-<<<<<<< HEAD
-    "raven": "2.4.2",
+    "raven": "2.5.0",
     "raven-js": "3.24.1",
-=======
-    "raven": "2.5.0",
-    "raven-js": "3.24.0",
->>>>>>> 80f7a270
     "rc-tooltip": "3.7.0",
     "react": "16.3.1",
     "react-autosuggest": "9.3.4",
