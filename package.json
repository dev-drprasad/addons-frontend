--- conflicted
+++ resolved
@@ -271,15 +271,9 @@
     "sinon": "1.17.7",
     "sri-stats-webpack-plugin": "0.7.3",
     "style-loader": "0.13.1",
-<<<<<<< HEAD
-    "stylelint": "7.7.1",
-    "stylelint-config-standard": "15.0.1",
-    "supertest": "3.0.0",
-=======
     "stylelint": "7.9.0",
     "stylelint-config-standard": "16.0.0",
-    "supertest": "2.0.1",
->>>>>>> fd191037
+    "supertest": "3.0.0",
     "supertest-as-promised": "4.0.2",
     "svg-url-loader": "2.0.2",
     "tosource": "1.0.0",
